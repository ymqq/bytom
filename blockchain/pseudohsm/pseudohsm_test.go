--- conflicted
+++ resolved
@@ -1,25 +1,17 @@
 package pseudohsm
 
 import (
-<<<<<<< HEAD
 	"testing"
-=======
->>>>>>> e2d06fd4
 	"github.com/bytom/errors"
-	_ "github.com/davecgh/go-spew/spew"
-	"testing"
 )
 
 const dirPath = "testdata/pseudo"
 
 func TestPseudoHSMChainKDKeys(t *testing.T) {
-<<<<<<< HEAD
+
 	hsm , _:= New(dirPath)
 	xpub, err := hsm.XCreate("bbs", "password")
-=======
-	hsm, _ := New(dirPath)
-	xpub, err := hsm.XCreate("password", "")
->>>>>>> e2d06fd4
+
 	if err != nil {
 		t.Fatal(err)
 	}
@@ -49,7 +41,7 @@
 	if !xpub2.XPub.Derive(path).Verify(msg, sig) {
 		t.Error("expected verify with derived pubkey of sig from derived privkey to succeed")
 	}
-<<<<<<< HEAD
+
 	xpubs, _, err := hsm.ListKeys("0", 100)
 	if err != nil {
 		t.Fatal(err)
@@ -58,16 +50,7 @@
 		t.Error("expected 2 entries in the db")
 	}	
 	/*err = hsm.UpdateAlias(xpub.XPub, "password", "updatealias")
-=======
-	/*	xpubs, _, err := hsm.ListKeys(0, 100)
-		if err != nil {
-			t.Fatal(err)
-		}
-		if len(xpubs) != 2 {
-			t.Error("expected 2 entries in the db")
-		}*/
 	err = hsm.UpdateAlias(xpub.XPub, "password", "updatealias")
->>>>>>> e2d06fd4
 	if err != nil {
 		t.Fatal(err)
 	}*/
